# `FlaggedStorage` and modification events

In most games you will have many entities, but from frame to frame there will
usually be components that will only need to updated when something related is
modified.

To avoid a lot of unnecessary computation when updating components it
would be nice if we could somehow check for only those entities that are updated
and recalculate only those.

We might also need to keep an external resource in sync with changes to
components in Specs `World`, and we only want to propagate actual changes, not
do a full sync every frame.

This is where `FlaggedStorage` comes into play. By wrapping a component's actual
storage in a `FlaggedStorage`, we can subscribe to modification events, and
easily populate bitsets with only the entities that have actually changed.

Let's look at some code:

```rust,ignore
pub struct Data {
    [..]
}

impl Component for Data {
    type Storage = FlaggedStorage<Self, DenseVecStorage<Self>>;
}

#[derive(Default)]
pub struct Sys {
    pub dirty: BitSet,
    pub reader_id: Option<ReaderId<ComponentEvent>>,
}

impl<'a> System<'a> for Sys {
    type SystemData = (
        ReadStorage<'a, Data>,
        WriteStorage<'a, SomeOtherData>,
    );

    fn run(&mut self, (data, mut some_other_data): Self::SystemData) {
        self.dirty.clear();

        let events = data.channel().read(self.reader_id.as_mut().unwrap());

        // Note that we could use separate bitsets here, we only use one to
        // simplify the example
        for event in events {
            match event {
                ComponentEvent::Modified(id) | ComponentEvent::Inserted(id) => {
                    self.dirty.add(*id);
                }
                 // We don't need to take this event into account since
                 // removed components will be filtered out by the join;
                 // if you want to, you can use `self.dirty.remove(*id);`
                 // so the bit set only contains IDs that still exist
                 ComponentEvent::Removed(_) => (),
            }
        }

        for (d, other, _) in (&data, &mut some_other_data, &self.dirty).join() {
            // Mutate `other` based on the update data in `d`
        }
    }

    fn setup(&mut self, res: &mut Resources) {
        Self::SystemData::setup(res);
        self.reader_id = Some(
            WriteStorage::<Data>::fetch(&res).register_reader()
        );
    }
}
```

There are three different event types that we can receive:

- `ComponentEvent::Inserted` - will be sent when a component is added to the
  storage
- `ComponentEvent::Modified` - will be sent when a component is fetched mutably
  from the storage
- `ComponentEvent::Removed` - will be sent when a component is removed from the
  storage

## Gotcha: Iterating `FlaggedStorage` Mutably

Because of how `ComponentEvent` works, if you iterate mutably over a
component storage using `Join`, all entities that are fetched by the `Join` will
be flagged as modified even if nothing was updated in them.

<<<<<<< HEAD
For example, this will cause all `comps` components to be flagged as modified:

```rust,ignore
// **Never do this** if `comps` uses `FlaggedStorage`.
//
// This will flag all components as modified regardless of whether the inner
// loop actually modified the component.
for comp in (&mut comps).join() {
    // ...
}
```

Instead, you will want to either:

- Restrict the components mutably iterated over, for example by joining with a
  `BitSet` or another component storage.
- Iterating over the components use a `RestrictedStorage` and only fetch the
  component as mutable if/when needed.

## `RestrictedStorage`

If you need to iterate over a `FlaggedStorage` mutably and don't want every
component to be marked as modified, you can use a `RestrictedStorage` and only
fetch the component as mutable if/when needed.

```rust,ignore
for (entity, mut comp) in (&entities, &mut comps.restrict_mut()).join() {
    // Check whether this component should be modified, without fetching it as
    // mutable.
    if comp.get_unchecked().condition < 5 {
         let mut comp = comp.get_mut_unchecked();
         // ...
    }
}
```

_See
[FlaggedStorage Doc](https://docs.rs/specs/latest/specs/struct.FlaggedStorage.html)
for more into._
=======
## Start and Stop event emission

Sometimes you may want to perform some operations on the storage, but you don't want
that these operations produce any event.

You can use the function `storage.set_event_emission(false)` to suppress the event writing for
of any action. When you want to re activate them you can simply call
`storage.set_event_emission(true)`.
>>>>>>> 48fa4f0a
<|MERGE_RESOLUTION|>--- conflicted
+++ resolved
@@ -88,7 +88,6 @@
 component storage using `Join`, all entities that are fetched by the `Join` will
 be flagged as modified even if nothing was updated in them.
 
-<<<<<<< HEAD
 For example, this will cause all `comps` components to be flagged as modified:
 
 ```rust,ignore
@@ -125,16 +124,17 @@
 }
 ```
 
+## Start and Stop event emission
+
+Sometimes you may want to perform some operations on the storage, but you don't
+want that these operations produce any event.
+
+You can use the function `storage.set_event_emission(false)` to suppress the
+event writing for of any action. When you want to re activate them you can
+simply call `storage.set_event_emission(true)`.
+
+---
+
 _See
 [FlaggedStorage Doc](https://docs.rs/specs/latest/specs/struct.FlaggedStorage.html)
-for more into._
-=======
-## Start and Stop event emission
-
-Sometimes you may want to perform some operations on the storage, but you don't want
-that these operations produce any event.
-
-You can use the function `storage.set_event_emission(false)` to suppress the event writing for
-of any action. When you want to re activate them you can simply call
-`storage.set_event_emission(true)`.
->>>>>>> 48fa4f0a
+for more into._